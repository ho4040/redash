import json
import os
import urlparse

from funcy import distinct, remove


def parse_db_url(url):
    url_parts = urlparse.urlparse(url)
    connection = {'threadlocals': True}

    if url_parts.hostname and not url_parts.path:
        connection['name'] = url_parts.hostname
    else:
        connection['name'] = url_parts.path[1:]
        connection['host'] = url_parts.hostname
        connection['port'] = url_parts.port
        connection['user'] = url_parts.username
        connection['password'] = url_parts.password

    return connection


def fix_assets_path(path):
    fullpath = os.path.join(os.path.dirname(__file__), path)
    return fullpath


def array_from_string(str):
    array = str.split(',')
    if "" in array:
        array.remove("")

    return array


def set_from_string(str):
    return set(array_from_string(str))


def parse_boolean(str):
    return json.loads(str.lower())


def all_settings():
    from types import ModuleType

    settings = {}
    for name, item in globals().iteritems():
        if not callable(item) and not name.startswith("__") and not isinstance(item, ModuleType):
            settings[name] = item

    return settings


NAME = os.environ.get('REDASH_NAME', 'Redash')
LOGO_URL = os.environ.get('REDASH_LOGO_URL', '/images/redash_icon_small.png')

REDIS_URL = os.environ.get('REDASH_REDIS_URL', os.environ.get('REDIS_URL', "redis://localhost:6379/0"))
PROXIES_COUNT = int(os.environ.get('REDASH_PROXIES_COUNT', "1"))

STATSD_HOST = os.environ.get('REDASH_STATSD_HOST', "127.0.0.1")
STATSD_PORT = int(os.environ.get('REDASH_STATSD_PORT', "8125"))
STATSD_PREFIX = os.environ.get('REDASH_STATSD_PREFIX', "redash")
STATSD_USE_TAGS = parse_boolean(os.environ.get('REDASH_STATSD_USE_TAGS', "false"))

# Connection settings for Redash's own database (where we store the queries, results, etc)
SQLALCHEMY_DATABASE_URI = os.environ.get("REDASH_DATABASE_URL", os.environ.get('DATABASE_URL', "postgresql:///postgres"))
SQLALCHEMY_TRACK_MODIFICATIONS = False
SQLALCHEMY_ECHO = False

# Celery related settings
CELERY_BROKER = os.environ.get("REDASH_CELERY_BROKER", REDIS_URL)
CELERY_BACKEND = os.environ.get("REDASH_CELERY_BACKEND", CELERY_BROKER)
CELERY_TASK_RESULT_EXPIRES = int(os.environ.get('REDASH_CELERY_TASK_RESULT_EXPIRES', 3600))

# The following enables periodic job (every 5 minutes) of removing unused query results.
QUERY_RESULTS_CLEANUP_ENABLED = parse_boolean(os.environ.get("REDASH_QUERY_RESULTS_CLEANUP_ENABLED", "true"))
QUERY_RESULTS_CLEANUP_COUNT = int(os.environ.get("REDASH_QUERY_RESULTS_CLEANUP_COUNT", "100"))
QUERY_RESULTS_CLEANUP_MAX_AGE = int(os.environ.get("REDASH_QUERY_RESULTS_CLEANUP_MAX_AGE", "7"))

SCHEMAS_REFRESH_SCHEDULE = int(os.environ.get("REDASH_SCHEMAS_REFRESH_SCHEDULE", 30))

AUTH_TYPE = os.environ.get("REDASH_AUTH_TYPE", "api_key")
PASSWORD_LOGIN_ENABLED = parse_boolean(os.environ.get("REDASH_PASSWORD_LOGIN_ENABLED", "true"))
ENFORCE_HTTPS = parse_boolean(os.environ.get("REDASH_ENFORCE_HTTPS", "false"))

MULTI_ORG = parse_boolean(os.environ.get("REDASH_MULTI_ORG", "false"))

GOOGLE_CLIENT_ID = os.environ.get("REDASH_GOOGLE_CLIENT_ID", "")
GOOGLE_CLIENT_SECRET = os.environ.get("REDASH_GOOGLE_CLIENT_SECRET", "")
GOOGLE_OAUTH_ENABLED = GOOGLE_CLIENT_ID and GOOGLE_CLIENT_SECRET

SAML_ENTITY_ID = os.environ.get("REDASH_SAML_ENTITY_ID", "")
SAML_METADATA_URL = os.environ.get("REDASH_SAML_METADATA_URL", "")
SAML_LOCAL_METADATA_PATH = os.environ.get("REDASH_SAML_LOCAL_METADATA_PATH", "")
SAML_LOGIN_ENABLED = SAML_METADATA_URL != "" or SAML_LOCAL_METADATA_PATH != ""
SAML_NAMEID_FORMAT = os.environ.get("REDASH_SAML_NAMEID_FORMAT", "")
SAML_CALLBACK_SERVER_NAME = os.environ.get("REDASH_SAML_CALLBACK_SERVER_NAME", "")

# Enables the use of an externally-provided and trusted remote user via an HTTP
# header.  The "user" must be an email address.
#
# By default the trusted header is X-Forwarded-Remote-User.  You can change
# this by setting REDASH_REMOTE_USER_HEADER.
#
# Enabling this authentication method is *potentially dangerous*, and it is
# your responsibility to ensure that only a trusted frontend (usually on the
# same server) can talk to the redash backend server, otherwise people will be
# able to login as anyone they want by directly talking to the redash backend.
# You must *also* ensure that any special header in the original request is
# removed or always overwritten by your frontend, otherwise your frontend may
# pass it through to the backend unchanged.
#
# Note that redash will only check the remote user once, upon the first need
# for a login, and then set a cookie which keeps the user logged in.  Dropping
# the remote user header after subsequent requests won't automatically log the
# user out.  Doing so could be done with further work, but usually it's
# unnecessary.
#
# If you also set REDASH_PASSWORD_LOGIN_ENABLED to false, then your
# authentication will be seamless.  Otherwise a link will be presented on the
# login page to trigger remote user auth.
REMOTE_USER_LOGIN_ENABLED = parse_boolean(os.environ.get("REDASH_REMOTE_USER_LOGIN_ENABLED", "false"))
REMOTE_USER_HEADER = os.environ.get("REDASH_REMOTE_USER_HEADER", "X-Forwarded-Remote-User")

# Usually it will be a single path, but we allow to specify additional ones to override the default assets. Only the
# last one will be used for Flask templates.
STATIC_ASSETS_PATHS = [fix_assets_path(path) for path in os.environ.get("REDASH_STATIC_ASSETS_PATH", "../client/dist/").split(',')]
STATIC_ASSETS_PATHS.append(fix_assets_path('./static/'))

JOB_EXPIRY_TIME = int(os.environ.get("REDASH_JOB_EXPIRY_TIME", 3600 * 6))
COOKIE_SECRET = os.environ.get("REDASH_COOKIE_SECRET", "c292a0a3aa32397cdb050e233733900f")
SESSION_COOKIE_SECURE = parse_boolean(os.environ.get("REDASH_SESSION_COOKIE_SECURE") or str(ENFORCE_HTTPS))

LOG_LEVEL = os.environ.get("REDASH_LOG_LEVEL", "INFO")

# Mail settings:
MAIL_SERVER = os.environ.get('REDASH_MAIL_SERVER', 'localhost')
MAIL_PORT = int(os.environ.get('REDASH_MAIL_PORT', 25))
MAIL_USE_TLS = parse_boolean(os.environ.get('REDASH_MAIL_USE_TLS', 'false'))
MAIL_USE_SSL = parse_boolean(os.environ.get('REDASH_MAIL_USE_SSL', 'false'))
MAIL_USERNAME = os.environ.get('REDASH_MAIL_USERNAME', None)
MAIL_PASSWORD = os.environ.get('REDASH_MAIL_PASSWORD', None)
MAIL_DEFAULT_SENDER = os.environ.get('REDASH_MAIL_DEFAULT_SENDER', None)
MAIL_MAX_EMAILS = os.environ.get('REDASH_MAIL_MAX_EMAILS', None)
MAIL_ASCII_ATTACHMENTS = parse_boolean(os.environ.get('REDASH_MAIL_ASCII_ATTACHMENTS', 'false'))

HOST = os.environ.get('REDASH_HOST', '')

ALERTS_DEFAULT_MAIL_SUBJECT_TEMPLATE = os.environ.get('REDASH_ALERTS_DEFAULT_MAIL_SUBJECT_TEMPLATE', "({state}) {alert_name}")

# How many requests are allowed per IP to the login page before
# being throttled?
# See https://flask-limiter.readthedocs.io/en/stable/#rate-limit-string-notation
THROTTLE_LOGIN_PATTERN = os.environ.get('REDASH_THROTTLE_LOGIN_PATTERN', '50/hour')

# CORS settings for the Query Result API (and possbily future external APIs).
# In most cases all you need to do is set REDASH_CORS_ACCESS_CONTROL_ALLOW_ORIGIN
# to the calling domain (or domains in a comma separated list).
ACCESS_CONTROL_ALLOW_ORIGIN = set_from_string(os.environ.get("REDASH_CORS_ACCESS_CONTROL_ALLOW_ORIGIN", ""))
ACCESS_CONTROL_ALLOW_CREDENTIALS = parse_boolean(os.environ.get("REDASH_CORS_ACCESS_CONTROL_ALLOW_CREDENTIALS", "false"))
ACCESS_CONTROL_REQUEST_METHOD = os.environ.get("REDASH_CORS_ACCESS_CONTROL_REQUEST_METHOD", "GET, POST, PUT")
ACCESS_CONTROL_ALLOW_HEADERS = os.environ.get("REDASH_CORS_ACCESS_CONTROL_ALLOW_HEADERS", "Content-Type")

# Query Runners
default_query_runners = [
    'redash.query_runner.big_query',
    'redash.query_runner.google_spreadsheets',
    'redash.query_runner.graphite',
    'redash.query_runner.mongodb',
    'redash.query_runner.mysql',
    'redash.query_runner.pg',
    'redash.query_runner.url',
    'redash.query_runner.influx_db',
    'redash.query_runner.elasticsearch',
    'redash.query_runner.presto',
    'redash.query_runner.hive_ds',
    'redash.query_runner.impala_ds',
    'redash.query_runner.vertica',
    'redash.query_runner.clickhouse',
    'redash.query_runner.treasuredata',
    'redash.query_runner.sqlite',
    'redash.query_runner.dynamodb_sql',
    'redash.query_runner.mssql',
<<<<<<< HEAD
    'redash.query_runner.memsql_ds',
=======
    'redash.query_runner.jql',
    'redash.query_runner.google_analytics',
    'redash.query_runner.snowflake',
    'redash.query_runner.axibase_tsd',
    'redash.query_runner.salesforce'
>>>>>>> f504b682
]

enabled_query_runners = array_from_string(os.environ.get("REDASH_ENABLED_QUERY_RUNNERS", ",".join(default_query_runners)))
additional_query_runners = array_from_string(os.environ.get("REDASH_ADDITIONAL_QUERY_RUNNERS", ""))
disabled_query_runners = array_from_string(os.environ.get("REDASH_DISABLED_QUERY_RUNNERS", ""))

QUERY_RUNNERS = remove(set(disabled_query_runners), distinct(enabled_query_runners + additional_query_runners))

# Destinations
default_destinations = [
    'redash.destinations.email',
    'redash.destinations.slack',
    'redash.destinations.webhook',
    'redash.destinations.hipchat',
]

enabled_destinations = array_from_string(os.environ.get("REDASH_ENABLED_DESTINATIONS", ",".join(default_destinations)))
additional_destinations = array_from_string(os.environ.get("REDASH_ADDITIONAL_DESTINATIONS", ""))

DESTINATIONS = distinct(enabled_destinations + additional_destinations)

EVENT_REPORTING_WEBHOOKS = array_from_string(os.environ.get("REDASH_EVENT_REPORTING_WEBHOOKS", ""))

# Support for Sentry (http://getsentry.com/). Just set your Sentry DSN to enable it:
SENTRY_DSN = os.environ.get("REDASH_SENTRY_DSN", "")

# Client side toggles:
ALLOW_SCRIPTS_IN_USER_INPUT = parse_boolean(os.environ.get("REDASH_ALLOW_SCRIPTS_IN_USER_INPUT", "false"))
DATE_FORMAT = os.environ.get("REDASH_DATE_FORMAT", "DD/MM/YY")

# Features:
FEATURE_ALLOW_ALL_TO_EDIT_QUERIES = parse_boolean(os.environ.get("REDASH_FEATURE_ALLOW_ALL_TO_EDIT", "true"))
VERSION_CHECK = parse_boolean(os.environ.get("REDASH_VERSION_CHECK", "true"))
FEATURE_DISABLE_REFRESH_QUERIES = parse_boolean(os.environ.get("REDASH_FEATURE_DISABLE_REFRESH_QUERIES", "false"))
FEATURE_SHOW_QUERY_RESULTS_COUNT = parse_boolean(os.environ.get("REDASH_FEATURE_SHOW_QUERY_RESULTS_COUNT", "true"))
FEATURE_SHOW_PERMISSIONS_CONTROL = parse_boolean(os.environ.get("REDASH_FEATURE_SHOW_PERMISSIONS_CONTROL", "false"))
FEATURE_ALLOW_CUSTOM_JS_VISUALIZATIONS = parse_boolean(os.environ.get("REDASH_FEATURE_ALLOW_CUSTOM_JS_VISUALIZATIONS",
                                                                     "false"))

# BigQuery
BIGQUERY_HTTP_TIMEOUT = int(os.environ.get("REDASH_BIGQUERY_HTTP_TIMEOUT", "600"))

# Enhance schema fetching
SCHEMA_RUN_TABLE_SIZE_CALCULATIONS = parse_boolean(os.environ.get("REDASH_SCHEMA_RUN_TABLE_SIZE_CALCULATIONS", "false"))

# Allow Parameters in Embeds
# WARNING: With this option enabled, Redash reads query parameters from the request URL (risk of SQL injection!)
ALLOW_PARAMETERS_IN_EMBEDS = parse_boolean(os.environ.get("REDASH_ALLOW_PARAMETERS_IN_EMBEDS", "false"))

# Common Client config
COMMON_CLIENT_CONFIG = {
    'allowScriptsInUserInput': ALLOW_SCRIPTS_IN_USER_INPUT,
    'showPermissionsControl': FEATURE_SHOW_PERMISSIONS_CONTROL,
    'allowCustomJSVisualizations': FEATURE_ALLOW_CUSTOM_JS_VISUALIZATIONS,
    'dateFormat': DATE_FORMAT,
    'dateTimeFormat': "{0} HH:mm".format(DATE_FORMAT),
    'allowAllToEditQueries': FEATURE_ALLOW_ALL_TO_EDIT_QUERIES,
    'mailSettingsMissing': MAIL_DEFAULT_SENDER is None,
    'logoUrl': LOGO_URL
}<|MERGE_RESOLUTION|>--- conflicted
+++ resolved
@@ -183,15 +183,12 @@
     'redash.query_runner.sqlite',
     'redash.query_runner.dynamodb_sql',
     'redash.query_runner.mssql',
-<<<<<<< HEAD
     'redash.query_runner.memsql_ds',
-=======
     'redash.query_runner.jql',
     'redash.query_runner.google_analytics',
     'redash.query_runner.snowflake',
     'redash.query_runner.axibase_tsd',
     'redash.query_runner.salesforce'
->>>>>>> f504b682
 ]
 
 enabled_query_runners = array_from_string(os.environ.get("REDASH_ENABLED_QUERY_RUNNERS", ",".join(default_query_runners)))

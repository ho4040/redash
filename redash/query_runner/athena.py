import json
import logging
import os
import re

from redash.query_runner import *
from redash.settings import parse_boolean
from redash.utils import JSONEncoder

logger = logging.getLogger(__name__)
ANNOTATE_QUERY = parse_boolean(os.environ.get('ATHENA_ANNOTATE_QUERY', 'true'))
SHOW_EXTRA_SETTINGS = parse_boolean(os.environ.get('ATHENA_SHOW_EXTRA_SETTINGS', 'true'))
OPTIONAL_CREDENTIALS = parse_boolean(os.environ.get('ATHENA_OPTIONAL_CREDENTIALS', 'true'))

try:
    import pyathena
    enabled = True
except ImportError:
    enabled = False


_TYPE_MAPPINGS = {
    'boolean': TYPE_BOOLEAN,
    'tinyint': TYPE_INTEGER,
    'smallint': TYPE_INTEGER,
    'integer': TYPE_INTEGER,
    'bigint': TYPE_INTEGER,
    'double': TYPE_FLOAT,
    'varchar': TYPE_STRING,
    'timestamp': TYPE_DATETIME,
    'date': TYPE_DATE,
    'varbinary': TYPE_STRING,
    'array': TYPE_STRING,
    'map': TYPE_STRING,
    'row': TYPE_STRING,
    'decimal': TYPE_FLOAT,
}


class SimpleFormatter(object):
    def format(self, operation, parameters=None):
        return operation

<<<<<<< HEAD
try:
    import botocore.session
    from botocore.exceptions import WaiterError
    direct_enabled = True
except ImportError:
    direct_enabled = False

from redash.query_runner import BaseQueryRunner, register
from redash.utils import JSONEncoder
from redash.settings import parse_boolean

PROXY_URL = os.environ.get('ATHENA_PROXY_URL')
ANNOTATE_QUERY = parse_boolean(os.environ.get('ATHENA_ANNOTATE_QUERY', 'true'))
=======
>>>>>>> 5bb5f46c

class Athena(BaseQueryRunner):
    noop_query = 'SELECT 1'

    @classmethod
    def name(cls):
        return "Amazon Athena (via JDBC)"

    @classmethod
    def configuration_schema(cls):
        schema = {
            'type': 'object',
            'properties': {
                'region': {
                    'type': 'string',
                    'title': 'AWS Region'
                },
                'aws_access_key': {
                    'type': 'string',
                    'title': 'AWS Access Key'
                },
                'aws_secret_key': {
                    'type': 'string',
                    'title': 'AWS Secret Key'
                },
                's3_staging_dir': {
                    'type': 'string',
                    'title': 'S3 Staging Path'
                },
                'schema': {
                    'type': 'string',
                    'title': 'Schema Name',
                    'default': 'default'
                },
            },
            'required': ['region', 's3_staging_dir'],
            'order': ['region', 'aws_access_key', 'aws_secret_key', 's3_staging_dir', 'schema'],
            'secret': ['aws_secret_key']
        }

<<<<<<< HEAD
    @classmethod
    def annotate_query(cls):
        return ANNOTATE_QUERY
=======
        if SHOW_EXTRA_SETTINGS:
            schema['properties'].update({
                'encryption_option': {
                    'type': 'string',
                    'title': 'Encryption Option',
                },
                'kms_key': {
                    'type': 'string',
                    'title': 'KMS Key',
                },
            })

        if not OPTIONAL_CREDENTIALS:
            schema['required'] += ['aws_access_key', 'aws_secret_key']

        return schema

    @classmethod
    def enabled(cls):
        return enabled

    @classmethod
    def annotate_query(cls):
        return ANNOTATE_QUERY

    @classmethod
    def type(cls):
        return "athena"

    def __init__(self, configuration):
        super(Athena, self).__init__(configuration)
>>>>>>> 5bb5f46c

    def get_schema(self, get_stats=False):
        schema = {}
        query = """
        SELECT table_schema, table_name, column_name
        FROM information_schema.columns
        WHERE table_schema NOT IN ('information_schema')
        """

        results, error = self.run_query(query, None)
        if error is not None:
            raise Exception("Failed getting schema.")

        results = json.loads(results)
        for row in results['rows']:
            table_name = '{0}.{1}'.format(row['table_schema'], row['table_name'])
            if table_name not in schema:
                schema[table_name] = {'name': table_name, 'columns': []}
            schema[table_name]['columns'].append(row['column_name'])

        return schema.values()

    def run_query(self, query, user):
        cursor = pyathena.connect(
            s3_staging_dir=self.configuration['s3_staging_dir'],
            region_name=self.configuration['region'],
            aws_access_key_id=self.configuration.get('aws_access_key', None),
            aws_secret_access_key=self.configuration.get('aws_secret_key', None),
            schema_name=self.configuration.get('schema', 'default'),
            encryption_option=self.configuration.get('encryption_option', None),
            kms_key=self.configuration.get('kms_key', None),
            formatter=SimpleFormatter()).cursor()

        try:
            cursor.execute(query)
            column_tuples = [(i[0], _TYPE_MAPPINGS.get(i[1], None)) for i in cursor.description]
            columns = self.fetch_columns(column_tuples)
            rows = [dict(zip(([c['name'] for c in columns]), r)) for i, r in enumerate(cursor.fetchall())]
            data = {'columns': columns, 'rows': rows}
            json_data = json.dumps(data, cls=JSONEncoder)
            error = None
        except KeyboardInterrupt:
            if cursor.query_id:
                cursor.cancel()
            error = "Query cancelled by user."
            json_data = None
        except Exception, ex:
            if cursor.query_id:
                cursor.cancel()
            error = ex.message
            json_data = None

        return json_data, error

<<<<<<< HEAD
register(Athena)

class AthenaDirect(BaseQueryRunner):
    noop_query = 'SELECT 1'

    @classmethod
    def name(cls):
        return "Amazon Athena (direct)"

    @classmethod
    def enabled(cls):
        return direct_enabled

    @classmethod
    def configuration_schema(cls):
        return {
            'type': 'object',
            'properties': {
                'region': {
                    'type': 'string',
                    'title': 'AWS Region'
                },
                'aws_access_key': {
                    'type': 'string',
                    'title': 'AWS Access Key'
                },
                'aws_secret_key': {
                    'type': 'string',
                    'title': 'AWS Secret Key'
                },
                's3_staging_dir': {
                    'type': 'string',
                    'title': 'S3 Staging Path'
                },
                'database': {
                    'type': 'string',
                    'default': 'default'
                },
                'table_whitelist': {
                    'type': 'string',
                    'title': 'Table whitelist (blank for all)'
                }
            },
            'required': ['region', 'aws_access_key', 'aws_secret_key', 's3_staging_dir'],
            'secret': ['aws_secret_key']
        }

    def _get_client(self):
        BASE_DIR = os.path.dirname(os.path.realpath(__file__))
        session = botocore.session.get_session()
        session.set_credentials(self.configuration['aws_access_key'], self.configuration['aws_secret_key'])
        session.set_config_variable('region', self.configuration['region'])
        session.set_config_variable('data_path', os.path.join(BASE_DIR, 'athena_models'))
        return session.create_client('athena')

    def _get_whitelist(self):
        whitelist = self.configuration['table_whitelist']
        whitelist = re.split(r"\s*,?\s*", whitelist)
        whitelist = set(table for table in whitelist if table)
        return whitelist

    def get_schema(self, get_stats=False):
        client = self._get_client()
        schemas = []
        schema_names = [n['Name'] for n in client.get_namespaces()['NamespaceList']]
        whitelist = self._get_whitelist()
        for schema_name in schema_names:
            tables = client.get_tables(NamespaceName=schema_name)['TableList']
            globname = '{}.*'.format(schema_name)
            for table in tables:
                fullname = '{}.{}'.format(schema_name, table['Name'])
                if not whitelist or globname in whitelist or fullname in whitelist:
                    schemas.append({'name': fullname,
                                    'columns': [col['Name'] for col in table['StorageDescriptor']['Columns']]})
        return schemas

    def run_query(self, query, user):
        client = self._get_client()
        response = client.run_query(
            Query=query,
            OutputLocation=self.configuration['s3_staging_dir'],
            QueryExecutionContext={'Database': self.configuration['database']})
        waiter = client.get_waiter('query_completed')
        try:
            waiter.wait(QueryExecutionId=response['QueryExecutionId'])
        except WaiterError as e:
            raise ValueError(e.last_response['QueryExecutionDetail']['Status']
                             ['StateChangeReason'])


        paginator = client.get_paginator('get_query_results')
        iterator = paginator.paginate(QueryExecutionId=response['QueryExecutionId'])
        # this API isn't documented so let's do a consistency check
        column_info_set = set()
        column_info = None
        rows = []
        for result in iterator:
            column_info = result['ResultSet']['ColumnInfos']
            column_info_set.add(json.dumps(result['ResultSet']['ColumnInfos']))
            assert len(column_info_set) == 1, "Don't know what to do with inconsistent column info"
            rows.extend(result['ResultSet']['ResultRows'])
        cnames = [c['Name'] for c in column_info]
        data = {'columns':
                [{
                    'name': name,
                    'friendly_name': name,
                    'type': 'string', # XXX map athena types to redash types
                } for name in cnames],
                'rows':
                [{name: row['Data'][i] for (i, name) in enumerate(cnames)}
                 for row in rows[1:]]
        }

        return json.dumps(data, cls=JSONEncoder), None

register(AthenaDirect)
=======

register(Athena)
>>>>>>> 5bb5f46c
<|MERGE_RESOLUTION|>--- conflicted
+++ resolved
@@ -41,23 +41,6 @@
     def format(self, operation, parameters=None):
         return operation
 
-<<<<<<< HEAD
-try:
-    import botocore.session
-    from botocore.exceptions import WaiterError
-    direct_enabled = True
-except ImportError:
-    direct_enabled = False
-
-from redash.query_runner import BaseQueryRunner, register
-from redash.utils import JSONEncoder
-from redash.settings import parse_boolean
-
-PROXY_URL = os.environ.get('ATHENA_PROXY_URL')
-ANNOTATE_QUERY = parse_boolean(os.environ.get('ATHENA_ANNOTATE_QUERY', 'true'))
-=======
->>>>>>> 5bb5f46c
-
 class Athena(BaseQueryRunner):
     noop_query = 'SELECT 1'
 
@@ -97,11 +80,6 @@
             'secret': ['aws_secret_key']
         }
 
-<<<<<<< HEAD
-    @classmethod
-    def annotate_query(cls):
-        return ANNOTATE_QUERY
-=======
         if SHOW_EXTRA_SETTINGS:
             schema['properties'].update({
                 'encryption_option': {
@@ -133,7 +111,6 @@
 
     def __init__(self, configuration):
         super(Athena, self).__init__(configuration)
->>>>>>> 5bb5f46c
 
     def get_schema(self, get_stats=False):
         schema = {}
@@ -188,7 +165,7 @@
 
         return json_data, error
 
-<<<<<<< HEAD
+
 register(Athena)
 
 class AthenaDirect(BaseQueryRunner):
@@ -200,7 +177,7 @@
 
     @classmethod
     def enabled(cls):
-        return direct_enabled
+        return enabled
 
     @classmethod
     def configuration_schema(cls):
@@ -304,8 +281,4 @@
 
         return json.dumps(data, cls=JSONEncoder), None
 
-register(AthenaDirect)
-=======
-
-register(Athena)
->>>>>>> 5bb5f46c
+register(AthenaDirect)
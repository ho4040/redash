--- conflicted
+++ resolved
@@ -8,23 +8,16 @@
 
 try:
     import pyathena
-<<<<<<< HEAD
     enabled = True 
 except ImportError:
     enabled = False
 
 try:
-=======
-
-    #for AthenaDirect
->>>>>>> 95d1f607
     import botocore.session
     from botocore.exceptions import WaiterError
     direct_enabled = True
-    enabled = True
 except ImportError:
     direct_enabled = False
-    enabled = False
 
 from redash.query_runner import *
 from redash.utils import JSONEncoder
@@ -53,10 +46,6 @@
     'decimal': TYPE_FLOAT,
 }
 
-<<<<<<< HEAD
-=======
-
->>>>>>> 95d1f607
 class SimpleFormatter(object):
     def format(self, operation, parameters=None):
         return operation
@@ -66,11 +55,7 @@
 
     @classmethod
     def name(cls):
-<<<<<<< HEAD
         return "Amazon Athena (Upstream PyAthena)"
-=======
-        return "Amazon Athena (Upstream)"
->>>>>>> 95d1f607
 
     @classmethod
     def configuration_schema(cls):
@@ -97,11 +82,7 @@
                     'type': 'string',
                     'title': 'Schema Name',
                     'default': 'default'
-<<<<<<< HEAD
                 }
-=======
-                },
->>>>>>> 95d1f607
             },
             'required': ['region', 's3_staging_dir'],
             'order': ['region', 'aws_access_key', 'aws_secret_key', 's3_staging_dir', 'schema'],
@@ -125,10 +106,6 @@
 
         return schema
 
-<<<<<<< HEAD
-
-=======
->>>>>>> 95d1f607
     @classmethod
     def enabled(cls):
         return enabled
@@ -139,11 +116,7 @@
 
     @classmethod
     def type(cls):
-<<<<<<< HEAD
         return "athena_upstream"
-=======
-        return "athena"
->>>>>>> 95d1f607
 
     def __init__(self, configuration):
         super(AthenaUpstream, self).__init__(configuration)

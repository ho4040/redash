--- conflicted
+++ resolved
@@ -1548,12 +1548,7 @@
 
         return d
 
-<<<<<<< HEAD
-
-all_models = (Organization, Group, DataSource, DataSourceGroup, User, QueryResult, Query, Alert, Dashboard, Visualization, Widget, Event, NotificationDestination, AlertSubscription, ApiKey, QuerySnippet)
-=======
 _gfk_types = {'queries': Query, 'dashboards': Dashboard}
->>>>>>> f504b682
 
 
 def init_db():

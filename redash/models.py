--- conflicted
+++ resolved
@@ -495,17 +495,10 @@
 
         doc_url = self.options.get('doc_url')
         try:
-<<<<<<< HEAD
             if doc_url and all != False:
                 d['options'].update(doc_url=doc_url)
         except:
             print d
-=======
-            if doc_url:
-                d['options'].update(doc_url=doc_url)
-        except:
-            d['options'] = {'doc_url': doc_url}
->>>>>>> 95d1f607
 
         return d
 

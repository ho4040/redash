from itertools import chain

import sqlparse
from flask import jsonify, request
from funcy import distinct, take

<<<<<<< HEAD
from flask_login import login_required
from flask_restful import abort
=======
>>>>>>> 5bb5f46c
from redash import models, settings
from redash.handlers.base import (BaseResource, get_object_or_404,
                                  org_scoped_rule, paginate, routes)
from redash.handlers.query_results import run_query
from redash.permissions import (can_modify, not_view_only, require_access,
                                require_admin_or_owner,
                                require_object_modify_permission,
                                require_permission, view_only)
from redash.utils import collect_parameters_from_request
from sqlalchemy.orm.exc import StaleDataError


@routes.route(org_scoped_rule('/api/queries/format'), methods=['POST'])
@login_required
def format_sql_query(org_slug=None):
    """
    Formats an SQL query using the Python ``sqlparse`` formatter.

    :<json string query: The SQL text to format
    :>json string query: Formatted SQL text
    """
    arguments = request.get_json(force=True)
    query = arguments.get("query", "")

    return jsonify({'query': sqlparse.format(query, reindent=True, keyword_case='upper')})


class QuerySearchResource(BaseResource):
    @require_permission('view_query')
    def get(self):
        """
        Search query text, titles, and descriptions.

        :qparam string q: Search term

        Responds with a list of :ref:`query <query-response-label>` objects.
        """
        term = request.args.get('q', '')
        include_drafts = request.args.get('include_drafts') is not None

        return [q.to_dict(with_last_modified_by=False) for q in models.Query.search(term, self.current_user.group_ids, include_drafts=include_drafts)]


class QueryRecentResource(BaseResource):
    @require_permission('view_query')
    def get(self):
        """
        Retrieve up to 20 queries modified in the last 7 days.

        Responds with a list of :ref:`query <query-response-label>` objects.
        """

        if settings.FEATURE_DUMB_RECENTS:
            results = models.Query.by_user(self.current_user).order_by(models.Query.updated_at.desc()).limit(10)
<<<<<<< HEAD
            queries = [q.to_dict(with_last_modified_by=False) for q in results]
        else:
            queries = models.Query.recent(self.current_user.group_ids, self.current_user.id)
            recent = [d.to_dict(with_last_modified_by=False) for d in queries]

            global_recent = []
            if len(recent) < 10:
                global_recent = [d.to_dict(with_last_modified_by=False) for d in models.Query.recent(self.current_user.group_ids)]

            queries = take(20, distinct(chain(recent, global_recent), key=lambda d: d['id']))

=======
            queries = [q.to_dict(with_last_modified_by=False, with_user=False) for q in results]
        else:
            queries = models.Query.recent(self.current_user.group_ids, self.current_user.id)
            recent = [d.to_dict(with_last_modified_by=False, with_user=False) for d in queries]

            global_recent = []
            if len(recent) < 10:
                global_recent = [d.to_dict(with_last_modified_by=False, with_user=False) for d in models.Query.recent(self.current_user.group_ids)]

            queries = take(20, distinct(chain(recent, global_recent), key=lambda d: d['id']))

>>>>>>> 5bb5f46c
        return queries


class QueryListResource(BaseResource):
    @require_permission('create_query')
    def post(self):
        """
        Create a new query.

        :<json number data_source_id: The ID of the data source this query will run on
        :<json string query: Query text
        :<json string name:
        :<json string description:
        :<json string schedule: Schedule interval, in seconds, for repeated execution of this query
        :<json string schedule_until: Time in ISO format to stop scheduling this query (may be null to run indefinitely)
        :<json object options: Query options

        .. _query-response-label:

        :>json number id: Query ID
        :>json number latest_query_data_id: ID for latest output data from this query
        :>json string name:
        :>json string description:
        :>json string query: Query text
        :>json string query_hash: Hash of query text
        :>json string schedule: Schedule interval, in seconds, for repeated execution of this query
        :<json string schedule_until: Time in ISO format to stop scheduling this query (may be null to run indefinitely)
        :>json string api_key: Key for public access to this query's results.
        :>json boolean is_archived: Whether this query is displayed in indexes and search results or not.
        :>json boolean is_draft: Whether this query is a draft or not
        :>json string updated_at: Time of last modification, in ISO format
        :>json string created_at: Time of creation, in ISO format
        :>json number data_source_id: ID of the data source this query will run on
        :>json object options: Query options
        :>json number version: Revision version (for update conflict avoidance)
        :>json number user_id: ID of query creator
        :>json number last_modified_by_id: ID of user who last modified this query
        :>json string retrieved_at: Time when query results were last retrieved, in ISO format (may be null)
        :>json number runtime: Runtime of last query execution, in seconds (may be null)
        """
        query_def = request.get_json(force=True)
        data_source = models.DataSource.get_by_id_and_org(query_def.pop('data_source_id'), self.current_org)
        require_access(data_source.groups, self.current_user, not_view_only)

        for field in ['id', 'created_at', 'api_key', 'visualizations', 'latest_query_data', 'last_modified_by']:
            query_def.pop(field, None)

        query_def['query_text'] = query_def.pop('query')
        query_def['user'] = self.current_user
        query_def['data_source'] = data_source
        query_def['org'] = self.current_org
        query_def['is_draft'] = True
        query = models.Query.create(**query_def)
        query.record_changes(changed_by=self.current_user)
        models.db.session.add(query)
        models.db.session.commit()

        self.record_event({
            'action': 'create',
            'object_id': query.id,
            'object_type': 'query'
        })

        return query.to_dict()

    @require_permission('view_query')
    def get(self):
        """
        Retrieve a list of queries.

        :qparam number page_size: Number of queries to return
        :qparam number page: Page number to retrieve

        Responds with an array of :ref:`query <query-response-label>` objects.
        """

        results = models.Query.all_queries(self.current_user.group_ids, self.current_user.id)
        page = request.args.get('page', 1, type=int)
        page_size = request.args.get('page_size', 25, type=int)
        return paginate(results, page, page_size, lambda q: q.to_dict(with_stats=True, with_last_modified_by=False))


class MyQueriesResource(BaseResource):
    @require_permission('view_query')
    def get(self):
        """
        Retrieve a list of queries created by the current user.

        :qparam number page_size: Number of queries to return
        :qparam number page: Page number to retrieve

        Responds with an array of :ref:`query <query-response-label>` objects.
        """
        drafts = request.args.get('drafts') is not None
        results = models.Query.by_user(self.current_user)
        page = request.args.get('page', 1, type=int)
        page_size = request.args.get('page_size', 25, type=int)
        return paginate(results, page, page_size, lambda q: q.to_dict(with_stats=True, with_last_modified_by=False))


class QueryResource(BaseResource):
    @require_permission('edit_query')
    def post(self, query_id):
        """
        Modify a query.

        :param query_id: ID of query to update
        :<json number data_source_id: The ID of the data source this query will run on
        :<json string query: Query text
        :<json string name:
        :<json string description:
        :<json string schedule: Schedule interval, in seconds, for repeated execution of this query
        :<json object options: Query options

        Responds with the updated :ref:`query <query-response-label>` object.
        """
        query = get_object_or_404(models.Query.get_by_id_and_org, query_id, self.current_org)
        query_def = request.get_json(force=True)

        require_object_modify_permission(query, self.current_user)

        for field in ['id', 'created_at', 'api_key', 'visualizations', 'latest_query_data', 'user', 'last_modified_by', 'org']:
            query_def.pop(field, None)

        if 'query' in query_def:
            query_def['query_text'] = query_def.pop('query')

        query_def['last_modified_by'] = self.current_user
        query_def['changed_by'] = self.current_user
        # SQLAlchemy handles the case where a concurrent transaction beats us
        # to the update. But we still have to make sure that we're not starting
        # out behind.
        if 'version' in query_def and query_def['version'] != query.version:
            abort(409)

        try:
            self.update_model(query, query_def)
            query.record_changes(self.current_user)
            models.db.session.commit()
        except StaleDataError:
            abort(409)

        return query.to_dict(with_visualizations=True)

    @require_permission('view_query')
    def get(self, query_id):
        """
        Retrieve a query.

        :param query_id: ID of query to fetch

        Responds with the :ref:`query <query-response-label>` contents.
        """
        q = get_object_or_404(models.Query.get_by_id_and_org, query_id, self.current_org)
        require_access(q.groups, self.current_user, view_only)

        result = q.to_dict(with_visualizations=True)
        result['can_edit'] = can_modify(q, self.current_user)
        return result

    # TODO: move to resource of its own? (POST /queries/{id}/archive)
    def delete(self, query_id):
        """
        Archives a query.

        :param query_id: ID of query to archive
        """
        query = get_object_or_404(models.Query.get_by_id_and_org, query_id, self.current_org)
        require_admin_or_owner(query.user_id)
        query.archive(self.current_user)
        models.db.session.commit()


class QueryForkResource(BaseResource):
    @require_permission('edit_query')
    def post(self, query_id):
        """
        Creates a new query, copying the query text from an existing one.

        :param query_id: ID of query to fork

        Responds with created :ref:`query <query-response-label>` object.
        """
        query = get_object_or_404(models.Query.get_by_id_and_org, query_id, self.current_org)
        forked_query = query.fork(self.current_user)
        models.db.session.commit()
        return forked_query.to_dict(with_visualizations=True)


class QueryRefreshResource(BaseResource):
    def post(self, query_id):
        """
        Execute a query, updating the query object with the results.

        :param query_id: ID of query to execute

        Responds with query task details.
        """
        query = get_object_or_404(models.Query.get_by_id_and_org, query_id, self.current_org)
        require_access(query.groups, self.current_user, not_view_only)

        parameter_values = collect_parameters_from_request(request.args)

        return run_query(query.data_source, parameter_values, query.query_text, query.id)


class QueryVersionListResource(BaseResource):
    @require_permission('view_query')
    def get(self, query_id):
        results = models.Change.list_versions(models.Query.get_by_id(query_id))
        page = request.args.get('page', 1, type=int)
        page_size = request.args.get('page_size', 25, type=int)

        return paginate(results, page, page_size, lambda q: q.to_dict(full=False))


class ChangeResource(BaseResource):
    @require_permission('view_query')
    def get(self, change_id):
        return models.Change.query.get(change_id).to_dict()<|MERGE_RESOLUTION|>--- conflicted
+++ resolved
@@ -4,11 +4,8 @@
 from flask import jsonify, request
 from funcy import distinct, take
 
-<<<<<<< HEAD
 from flask_login import login_required
 from flask_restful import abort
-=======
->>>>>>> 5bb5f46c
 from redash import models, settings
 from redash.handlers.base import (BaseResource, get_object_or_404,
                                   org_scoped_rule, paginate, routes)
@@ -63,19 +60,6 @@
 
         if settings.FEATURE_DUMB_RECENTS:
             results = models.Query.by_user(self.current_user).order_by(models.Query.updated_at.desc()).limit(10)
-<<<<<<< HEAD
-            queries = [q.to_dict(with_last_modified_by=False) for q in results]
-        else:
-            queries = models.Query.recent(self.current_user.group_ids, self.current_user.id)
-            recent = [d.to_dict(with_last_modified_by=False) for d in queries]
-
-            global_recent = []
-            if len(recent) < 10:
-                global_recent = [d.to_dict(with_last_modified_by=False) for d in models.Query.recent(self.current_user.group_ids)]
-
-            queries = take(20, distinct(chain(recent, global_recent), key=lambda d: d['id']))
-
-=======
             queries = [q.to_dict(with_last_modified_by=False, with_user=False) for q in results]
         else:
             queries = models.Query.recent(self.current_user.group_ids, self.current_user.id)
@@ -87,7 +71,6 @@
 
             queries = take(20, distinct(chain(recent, global_recent), key=lambda d: d['id']))
 
->>>>>>> 5bb5f46c
         return queries
 
 

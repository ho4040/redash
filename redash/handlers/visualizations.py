--- conflicted
+++ resolved
@@ -48,15 +48,13 @@
     @require_permission('edit_query')
     def delete(self, visualization_id):
         vis = get_object_or_404(models.Visualization.get_by_id_and_org, visualization_id, self.current_org)
-<<<<<<< HEAD
         require_object_modify_permission(vis.query_rel, self.current_user)
-=======
         require_admin_or_owner(vis.query_rel.user_id)
         self.record_event({
             'action': 'delete',
             'object_id': visualization_id,
             'object_type': 'visualization',
         })
->>>>>>> 56bbd9e7
+
         models.db.session.delete(vis)
         models.db.session.commit()
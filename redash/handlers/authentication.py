import hashlib
import logging

<<<<<<< HEAD
from flask import flash, redirect, render_template, request, url_for
=======
from flask import abort, flash, redirect, render_template, request, url_for
>>>>>>> 5bb5f46c

from flask_login import current_user, login_required, login_user, logout_user
from redash import __version__, limiter, models, settings
from redash.authentication import current_org, get_login_url
from redash.authentication.account import (BadSignature, SignatureExpired,
                                           send_password_reset_email,
                                           validate_token)
from redash.handlers import routes
from redash.handlers.base import json_response, org_scoped_rule
from redash.version_check import get_latest_version
from sqlalchemy.orm.exc import NoResultFound

logger = logging.getLogger(__name__)


def get_google_auth_url(next_path):
    if settings.MULTI_ORG:
        google_auth_url = url_for('google_oauth.authorize_org', next=next_path, org_slug=current_org.slug)
    else:
        google_auth_url = url_for('google_oauth.authorize', next=next_path)
    return google_auth_url


def render_token_login_page(template, org_slug, token):
    try:
        user_id = validate_token(token)
        org = current_org._get_current_object()
        user = models.User.get_by_id_and_org(user_id, org)
    except NoResultFound:
        logger.exception("Bad user id in token. Token= , User id= %s, Org=%s", user_id, token, org_slug)
        return render_template("error.html", error_message="Invalid invite link. Please ask for a new one."), 400
    except (SignatureExpired, BadSignature):
        logger.exception("Failed to verify invite token: %s, org=%s", token, org_slug)
        return render_template("error.html",
                               error_message="Your invite link has expired. Please ask for a new one."), 400
    status_code = 200
    if request.method == 'POST':
        if 'password' not in request.form:
            flash('Bad Request')
            status_code = 400
        elif not request.form['password']:
            flash('Cannot use empty password.')
            status_code = 400
        elif len(request.form['password']) < 6:
            flash('Password length is too short (<6).')
            status_code = 400
        else:
            # TODO: set active flag
            user.hash_password(request.form['password'])
            models.db.session.add(user)
            login_user(user)
            models.db.session.commit()
            return redirect(url_for('redash.index', org_slug=org_slug))
    if settings.GOOGLE_OAUTH_ENABLED:
        google_auth_url = get_google_auth_url(url_for('redash.index', org_slug=org_slug))
    else:
        google_auth_url = ''
    return render_template(template, google_auth_url=google_auth_url, user=user), status_code


@routes.route(org_scoped_rule('/invite/<token>'), methods=['GET', 'POST'])
def invite(token, org_slug=None):
    return render_token_login_page("invite.html", org_slug, token)


@routes.route(org_scoped_rule('/reset/<token>'), methods=['GET', 'POST'])
def reset(token, org_slug=None):
    return render_token_login_page("reset.html", org_slug, token)


@routes.route(org_scoped_rule('/forgot'), methods=['GET', 'POST'])
def forgot_password(org_slug=None):
    if not settings.PASSWORD_LOGIN_ENABLED:
        abort(404)

    submitted = False
    if request.method == 'POST' and request.form['email']:
        submitted = True
        email = request.form['email']
        try:
            org = current_org._get_current_object()
            user = models.User.get_by_email_and_org(email, org)
            send_password_reset_email(user)
        except NoResultFound:
            logging.error("No user found for forgot password: %s", email)

    return render_template("forgot.html", submitted=submitted)


@routes.route(org_scoped_rule('/login'), methods=['GET', 'POST'])
@limiter.limit(settings.THROTTLE_LOGIN_PATTERN)
def login(org_slug=None):
    # We intentionally use == as otherwise it won't actually use the proxy. So weird :O
    # noinspection PyComparisonWithNone
    if current_org == None and not settings.MULTI_ORG:
        return redirect('/setup')
    elif current_org == None:
        return redirect('/')

    index_url = url_for("redash.index", org_slug=org_slug)
    next_path = request.args.get('next', index_url)
    if current_user.is_authenticated:
        return redirect(next_path)

    if not settings.PASSWORD_LOGIN_ENABLED:
        if settings.REMOTE_USER_LOGIN_ENABLED:
            return redirect(url_for("remote_user_auth.login", next=next_path))
        elif settings.SAML_LOGIN_ENABLED:
            return redirect(url_for("saml_auth.sp_initiated", next=next_path))
        else:
            return redirect(url_for("google_oauth.authorize", next=next_path))

    if request.method == 'POST':
        try:
            org = current_org._get_current_object()
            user = models.User.get_by_email_and_org(request.form['email'], org)
            if user and user.verify_password(request.form['password']):
                remember = ('remember' in request.form)
                login_user(user, remember=remember)
                return redirect(next_path)
            else:
                flash("Wrong email or password.")
        except NoResultFound:
            flash("Wrong email or password.")

    google_auth_url = get_google_auth_url(next_path)

    return render_template("login.html",
                           org_slug=org_slug,
                           next=next_path,
                           email=request.form.get('email', ''),
                           show_google_openid=settings.GOOGLE_OAUTH_ENABLED,
                           google_auth_url=google_auth_url,
                           show_saml_login=settings.SAML_LOGIN_ENABLED,
                           show_remote_user_login=settings.REMOTE_USER_LOGIN_ENABLED)


@routes.route(org_scoped_rule('/logout'))
def logout(org_slug=None):
    logout_user()
    return redirect(get_login_url(next=None))


def base_href():
    if settings.MULTI_ORG:
        base_href = url_for('redash.index', _external=True, org_slug=current_org.slug)
    else:
        base_href = url_for('redash.index', _external=True)

    return base_href


def client_config():
    if not current_user.is_api_user() and current_user.is_authenticated:
        client_config = {
            'newVersionAvailable': get_latest_version(),
            'version': __version__
        }
    else:
        client_config = {}

    client_config.update(settings.COMMON_CLIENT_CONFIG)
    client_config.update({
        'basePath': base_href()
    })

    return client_config


<<<<<<< HEAD
# @routes.route(org_scoped_rule('/api/config'), methods=['GET'])
=======
>>>>>>> 5bb5f46c
@routes.route('/api/config', methods=['GET'])
def config(org_slug=None):
    return json_response({
        'org_slug': current_org.slug,
        'client_config': client_config()
    })


# @routes.route(org_scoped_rule('/api/session'), methods=['GET'])
@routes.route('/api/session', methods=['GET'])
@login_required
def session(org_slug=None):
    if current_user.is_api_user():
        user = {
            'permissions': [],
            'apiKey': current_user.id
        }
    else:
        email_md5 = hashlib.md5(current_user.email.lower()).hexdigest()
        gravatar_url = "https://www.gravatar.com/avatar/%s?s=40" % email_md5

        user = {
            'gravatar_url': gravatar_url,
            'id': current_user.id,
            'name': current_user.name,
            'email': current_user.email,
            'groups': current_user.group_ids,
            'permissions': current_user.permissions
        }

    return json_response({
        'user': user,
        'org_slug': current_org.slug,
        'client_config': client_config()
    })<|MERGE_RESOLUTION|>--- conflicted
+++ resolved
@@ -1,11 +1,8 @@
 import hashlib
 import logging
 
-<<<<<<< HEAD
 from flask import flash, redirect, render_template, request, url_for
-=======
 from flask import abort, flash, redirect, render_template, request, url_for
->>>>>>> 5bb5f46c
 
 from flask_login import current_user, login_required, login_user, logout_user
 from redash import __version__, limiter, models, settings
@@ -174,11 +171,6 @@
 
     return client_config
 
-
-<<<<<<< HEAD
-# @routes.route(org_scoped_rule('/api/config'), methods=['GET'])
-=======
->>>>>>> 5bb5f46c
 @routes.route('/api/config', methods=['GET'])
 def config(org_slug=None):
     return json_response({

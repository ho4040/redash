angular.module('redash', [
  'redash.directives',
  'redash.admin_controllers',
  'redash.controllers',
  'redash.filters',
  'redash.services',
  'redash.visualization',
  'plotly',
  'angular-growl',
  'angularMoment',
  'ui.bootstrap',
  'ui.sortable',
  'smartTable.table',
  'ngResource',
  'ngRoute',
  'ui.select',
  'ui.ace',
  'naif.base64',
  'ui.bootstrap.showErrors',
  'angularResizable',
  'ngSanitize',
<<<<<<< HEAD
  'ui-leaflet'
=======
  'vs-repeat'
>>>>>>> 6202d096
]).config(['$routeProvider', '$locationProvider', '$compileProvider', 'growlProvider', 'uiSelectConfig', '$httpProvider',
  function ($routeProvider, $locationProvider, $compileProvider, growlProvider, uiSelectConfig, $httpProvider) {
    function getQuery(Query, $route) {
      var query = Query.get({'id': $route.current.params.queryId});
      return query.$promise;
    };

    if (currentUser.apiKey) {
      $httpProvider.defaults.headers.common.Authorization = 'Key ' + currentUser.apiKey;
    }

    uiSelectConfig.theme = "bootstrap";

    $compileProvider.aHrefSanitizationWhitelist(/^\s*(https?|http|data):/);
    $locationProvider.html5Mode(true);
    growlProvider.globalTimeToLive(2000);

    $routeProvider.when('/admin/queries/outdated', {
      templateUrl: '/views/admin/outdated_queries.html',
      controller: 'AdminOutdatedQueriesCtrl'
    });
    $routeProvider.when('/admin/queries/tasks', {
      templateUrl: '/views/admin/tasks.html',
      controller: 'AdminTasksCtrl'
    });
    $routeProvider.when('/dashboard/:dashboardSlug', {
      templateUrl: '/views/dashboard.html',
      controller: 'DashboardCtrl',
      reloadOnSearch: false
    });
    $routeProvider.when('/public/dashboards/:token', {
      templateUrl: '/views/dashboard.html',
      controller: 'PublicDashboardCtrl',
      reloadOnSearch: false
    });
    $routeProvider.when('/queries', {
      templateUrl: '/views/queries.html',
      controller: 'QueriesCtrl',
      reloadOnSearch: false
    });
    $routeProvider.when('/queries/new', {
      templateUrl: '/views/query.html',
      controller: 'QuerySourceCtrl',
      reloadOnSearch: false,
      resolve: {
        'query': ['Query', function newQuery(Query) {
          return Query.newQuery();
        }],
        'dataSources': ['DataSource', function (DataSource) {
          return DataSource.query().$promise
        }]
      }
    });
    $routeProvider.when('/queries/search', {
      templateUrl: '/views/queries_search_results.html',
      controller: 'QuerySearchCtrl',
      reloadOnSearch: true,
    });
    $routeProvider.when('/queries/:queryId', {
      templateUrl: '/views/query.html',
      controller: 'QueryViewCtrl',
      reloadOnSearch: false,
      resolve: {
        'query': ['Query', '$route', getQuery]
      }
    });
    $routeProvider.when('/queries/:queryId/source', {
      templateUrl: '/views/query.html',
      controller: 'QuerySourceCtrl',
      reloadOnSearch: false,
      resolve: {
        'query': ['Query', '$route', getQuery]
      }
    });
    $routeProvider.when('/admin/status', {
      templateUrl: '/views/admin_status.html',
      controller: 'AdminStatusCtrl'
    });

    $routeProvider.when('/alerts', {
      templateUrl: '/views/alerts/list.html',
      controller: 'AlertsCtrl'
    });
    $routeProvider.when('/alerts/:alertId', {
      templateUrl: '/views/alerts/edit.html',
      controller: 'AlertCtrl'
    });

    $routeProvider.when('/data_sources/:dataSourceId', {
      templateUrl: '/views/data_sources/edit.html',
      controller: 'DataSourceCtrl'
    });
    $routeProvider.when('/data_sources', {
      templateUrl: '/views/data_sources/list.html',
      controller: 'DataSourcesCtrl'
    });

    $routeProvider.when('/destinations/:destinationId', {
      templateUrl: '/views/destinations/edit.html',
      controller: 'DestinationCtrl'
    });
    $routeProvider.when('/destinations', {
      templateUrl: '/views/destinations/list.html',
      controller: 'DestinationsCtrl'
    });

    $routeProvider.when('/users/new', {
      templateUrl: '/views/users/new.html',
      controller: 'NewUserCtrl'
    });
    $routeProvider.when('/users/:userId', {
      templateUrl: '/views/users/show.html',
      reloadOnSearch: false,
      controller: 'UserCtrl'
    });
    $routeProvider.when('/users', {
      templateUrl: '/views/users/list.html',
      controller: 'UsersCtrl'
    });
    $routeProvider.when('/groups/:groupId/data_sources', {
      templateUrl: '/views/groups/show_data_sources.html',
      controller: 'GroupDataSourcesCtrl'
    });
    $routeProvider.when('/groups/:groupId', {
      templateUrl: '/views/groups/show.html',
      controller: 'GroupCtrl'
    });
    $routeProvider.when('/groups', {
      templateUrl: '/views/groups/list.html',
      controller: 'GroupsCtrl'
    });
    $routeProvider.when('/query_snippets/:snippetId', {
      templateUrl: '/views/query_snippets/show.html',
      controller: 'SnippetCtrl'
    });
    $routeProvider.when('/query_snippets', {
      templateUrl: '/views/query_snippets/list.html',
      controller: 'SnippetsCtrl'
    });
    $routeProvider.when('/', {
      templateUrl: '/views/index.html',
      controller: 'IndexCtrl'
    });
    $routeProvider.when('/personal', {
      redirectTo: '/'
    });
    $routeProvider.otherwise({
      redirectTo: '/'
    });


  }
]);<|MERGE_RESOLUTION|>--- conflicted
+++ resolved
@@ -19,11 +19,8 @@
   'ui.bootstrap.showErrors',
   'angularResizable',
   'ngSanitize',
-<<<<<<< HEAD
-  'ui-leaflet'
-=======
+  'ui-leaflet',
   'vs-repeat'
->>>>>>> 6202d096
 ]).config(['$routeProvider', '$locationProvider', '$compileProvider', 'growlProvider', 'uiSelectConfig', '$httpProvider',
   function ($routeProvider, $locationProvider, $compileProvider, growlProvider, uiSelectConfig, $httpProvider) {
     function getQuery(Query, $route) {

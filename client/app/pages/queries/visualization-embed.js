import { find } from 'underscore';
import template from './visualization-embed.html';
import logoUrl from '../../assets/images/redash_icon_small.png';

const VisualizationEmbed = {
  template,
  bindings: {
    data: '<',
  },
  controller($routeParams, Query, QueryResult) {
    'ngInject';

    document.querySelector('body').classList.add('headless');
    const visualizationId = parseInt($routeParams.visualizationId, 10);
    this.showQueryDescription = $routeParams.showDescription;
    this.apiKey = $routeParams.api_key;
    this.logoUrl = logoUrl;
    this.query = new Query(this.data[0]);
    this.queryResult = new QueryResult(this.data[1]);
    this.visualization =
      find(this.query.visualizations, visualization => visualization.id === visualizationId);
  },
};

export default function (ngModule) {
  ngModule.component('visualizationEmbed', VisualizationEmbed);

  function session($http, $route, Auth) {
    'ngInject';

    const apiKey = $route.current.params.api_key;
    Auth.setApiKey(apiKey);
    return Auth.loadConfig();
  }

  function loadData($http, $route, $q, Auth) {
    return session($http, $route, Auth).then(() => {
      const queryId = $route.current.params.queryId;
<<<<<<< HEAD
      const query = $http.get(`/api/queries/${queryId}`).then(response => response.data);
      const queryResult = $http.get(`/api/queries/${queryId}/results.json${location.search}`).then(response => response.data);
=======
      const query = $http.get(`api/queries/${queryId}`).then(response => response.data);
      const queryResult = $http.get(`api/queries/${queryId}/results.json`).then(response => response.data);
>>>>>>> 8719de71
      return $q.all([query, queryResult]);
    });
  }

  ngModule.config(($routeProvider) => {
    $routeProvider.when('/embed/query/:queryId/visualization/:visualizationId', {
      template: '<visualization-embed data="$resolve.data"></visualization-embed>',
      resolve: {
        data: loadData,
      },
    });
  });
}<|MERGE_RESOLUTION|>--- conflicted
+++ resolved
@@ -36,13 +36,8 @@
   function loadData($http, $route, $q, Auth) {
     return session($http, $route, Auth).then(() => {
       const queryId = $route.current.params.queryId;
-<<<<<<< HEAD
-      const query = $http.get(`/api/queries/${queryId}`).then(response => response.data);
-      const queryResult = $http.get(`/api/queries/${queryId}/results.json${location.search}`).then(response => response.data);
-=======
       const query = $http.get(`api/queries/${queryId}`).then(response => response.data);
-      const queryResult = $http.get(`api/queries/${queryId}/results.json`).then(response => response.data);
->>>>>>> 8719de71
+      const queryResult = $http.get(`api/queries/${queryId}/results.json${location.search}`).then(response => response.data);
       return $q.all([query, queryResult]);
     });
   }

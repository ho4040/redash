--- conflicted
+++ resolved
@@ -37,11 +37,8 @@
     return session($http, $route, Auth).then(() => {
       const queryId = $route.current.params.queryId;
       const query = $http.get(`api/queries/${queryId}`).then(response => response.data);
-<<<<<<< HEAD
       const queryResult = $http.get(`api/queries/${queryId}/results.json`).then(response => response.data);
-=======
       const queryResult = $http.get(`api/queries/${queryId}/results.json${location.search}`).then(response => response.data);
->>>>>>> 5bb5f46c
       return $q.all([query, queryResult]);
     });
   }

--- conflicted
+++ resolved
@@ -131,17 +131,12 @@
             toastr.success('Saved.');
             $scope.dataSourceForm.$setPristine();
           },
-<<<<<<< HEAD
-          () => {
-            toastr.error('Failed saving.');
-=======
           (error) => {
             if (error.status === 400 && 'message' in error.data) {
               toastr.error(error.data.message);
             } else {
               toastr.error('Failed saving.');
             }
->>>>>>> 5bb5f46c
           }
         );
       };

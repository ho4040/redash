--- conflicted
+++ resolved
@@ -1,10 +1,6 @@
 {
   "name": "redash-client",
-<<<<<<< HEAD
-  "version": "1.0.3",
-=======
   "version": "2.0.0",
->>>>>>> 5bb5f46c
   "dependencies": {
     "3d-view": {
       "version": "2.0.0",
@@ -191,14 +187,11 @@
       "version": "1.0.4",
       "from": "big-rat@>=1.0.3 <2.0.0",
       "resolved": "https://registry.npmjs.org/big-rat/-/big-rat-1.0.4.tgz"
-<<<<<<< HEAD
     },
     "big.js": {
       "version": "3.1.3",
       "from": "big.js@>=3.1.3 <4.0.0",
       "resolved": "https://registry.npmjs.org/big.js/-/big.js-3.1.3.tgz"
-=======
->>>>>>> 5bb5f46c
     },
     "binary-search-bounds": {
       "version": "1.0.0",
@@ -389,11 +382,7 @@
     },
     "color-name": {
       "version": "1.1.2",
-<<<<<<< HEAD
       "from": "color-name@>=1.1.1 <2.0.0",
-=======
-      "from": "color-name@>=1.0.0 <2.0.0",
->>>>>>> 5bb5f46c
       "resolved": "https://registry.npmjs.org/color-name/-/color-name-1.1.2.tgz"
     },
     "color-parse": {
@@ -1836,11 +1825,7 @@
     },
     "is-plain-obj": {
       "version": "1.1.0",
-<<<<<<< HEAD
-      "from": "is-plain-obj@>=1.0.0 <2.0.0",
-=======
       "from": "is-plain-obj@>=1.1.0 <2.0.0",
->>>>>>> 5bb5f46c
       "resolved": "https://registry.npmjs.org/is-plain-obj/-/is-plain-obj-1.1.0.tgz"
     },
     "is-property": {

/* eslint-disable */

var webpack = require('webpack');
var HtmlWebpackPlugin = require('html-webpack-plugin');
var ExtractTextPlugin = require("extract-text-webpack-plugin");
var WebpackBuildNotifierPlugin = require('webpack-build-notifier');
var path = require('path');

var redashBackend = process.env.REDASH_BACKEND || 'http://localhost:5000';

var config = {
  entry: {
    app: './client/app/index.js'
  },
  output: {
<<<<<<< HEAD
    // path: process.env.NODE_ENV === 'production' ? './dist' : './dev',
    path: './client/dist',
=======
    path: path.join(__dirname, 'client', 'dist'),
>>>>>>> 5bb5f46c
    filename: '[name].js',
    publicPath: '/'
  },

  plugins: [
    new WebpackBuildNotifierPlugin({title: 'Redash'}),
    new webpack.DefinePlugin({
      ON_TEST: process.env.NODE_ENV === 'test'
    }),
    new webpack.optimize.CommonsChunkPlugin({
      name: 'vendor',
      minChunks: function (module, count) {
        // any required modules inside node_modules are extracted to vendor
        return (
          module.resource &&
          /\.js$/.test(module.resource) &&
          module.resource.indexOf(
            path.join(__dirname, './node_modules')
          ) === 0
        )
      }
    }),
    // extract webpack runtime and module manifest to its own file in order to
    // prevent vendor hash from being updated whenever app bundle is updated
    new webpack.optimize.CommonsChunkPlugin({
      name: 'manifest',
      chunks: ['vendor']
    }),
    new HtmlWebpackPlugin({
      template: './client/app/index.html'
    }),
    new HtmlWebpackPlugin({
      template: './client/app/multi_org.html',
      filename: 'multi_org.html'
    }),
<<<<<<< HEAD
    new ExtractTextPlugin('styles.[chunkhash].css')
=======
    new ExtractTextPlugin({
      filename: 'styles.[chunkhash].css'
    })
>>>>>>> 5bb5f46c
  ],

  module: {
    rules: [
      {
        test: /\.js$/,
        exclude: /node_modules/,
        use: ['ng-annotate-loader', 'babel-loader', 'eslint-loader']
      },
      {
        test: /\.html$/,
        exclude: [/node_modules/, /index\.html/],
        use: [{
          loader: 'raw-loader'
        }]
      },
      {
        test: /\.css$/,
        use: ExtractTextPlugin.extract([{
          loader: 'css-loader',
          options: {
            minimize: process.env.NODE_ENV === 'production'
          }
        }])
      },
      {
        test: /\.scss$/,
        use: ExtractTextPlugin.extract([
          {
            loader: 'css-loader',
            options: {
              minimize: process.env.NODE_ENV === 'production'
            }
          }, {
            loader: 'sass-loader'
          }
        ])
      },
      {
        test: /\.(png|jpe?g|gif|svg)(\?.*)?$/,
        use: [{
          loader: 'url-loader',
          options: {
            limit: 10000,
            name: 'img/[name].[hash:7].[ext]'
          }
        }]
      },
      {
        test: /\.(woff2?|eot|ttf|otf)(\?.*)?$/,
        use: [{
          loader: 'url-loader',
          options: {
            limit: 10000,
            name: 'fonts/[name].[hash:7].[ext]'
          }
        }]
      }
    ]
  },
  devtool: 'cheap-eval-module-source-map',
  devServer: {
    inline: true,
    historyApiFallback: true,
    contentBase: path.join(__dirname, 'client', 'app'),
    proxy: {
      '/login': {
        target: redashBackend + '/',
        secure: false
      },
      '/invite': {
        target: redashBackend + '/',
        secure: false
      },
      '/setup': {
        target: redashBackend + '/',
        secure: false
      },
      '/images': {
        target: redashBackend + '/',
        secure: false
      },
      '/js': {
        target: redashBackend + '/',
        secure: false
      },
      '/styles': {
        target: redashBackend + '/',
        secure: false
      },
      '/status.json': {
        target: redashBackend + '/',
        secure: false
      },
      '/api/admin': {
        target: redashBackend + '/',
        secure: false
      },
      '/api': {
        target: redashBackend,
        secure: false
      }
    }
  }
};

if (process.env.DEV_SERVER_HOST) {
  config.devServer.host = process.env.DEV_SERVER_HOST;
}

if (process.env.NODE_ENV === 'production') {
  config.output.path = __dirname + '/client/dist';
  config.output.filename = '[name].[chunkhash].js';
<<<<<<< HEAD
  config.plugins.push(new webpack.optimize.UglifyJsPlugin());
=======
  config.plugins.push(new webpack.optimize.UglifyJsPlugin({
    sourceMap: true,
    compress: {
      warnings: true
    }
  }));
>>>>>>> 5bb5f46c
  config.devtool = 'source-map';
}

module.exports = config;<|MERGE_RESOLUTION|>--- conflicted
+++ resolved
@@ -13,12 +13,7 @@
     app: './client/app/index.js'
   },
   output: {
-<<<<<<< HEAD
-    // path: process.env.NODE_ENV === 'production' ? './dist' : './dev',
-    path: './client/dist',
-=======
     path: path.join(__dirname, 'client', 'dist'),
->>>>>>> 5bb5f46c
     filename: '[name].js',
     publicPath: '/'
   },
@@ -54,13 +49,9 @@
       template: './client/app/multi_org.html',
       filename: 'multi_org.html'
     }),
-<<<<<<< HEAD
-    new ExtractTextPlugin('styles.[chunkhash].css')
-=======
     new ExtractTextPlugin({
       filename: 'styles.[chunkhash].css'
     })
->>>>>>> 5bb5f46c
   ],
 
   module: {
@@ -174,16 +165,12 @@
 if (process.env.NODE_ENV === 'production') {
   config.output.path = __dirname + '/client/dist';
   config.output.filename = '[name].[chunkhash].js';
-<<<<<<< HEAD
-  config.plugins.push(new webpack.optimize.UglifyJsPlugin());
-=======
   config.plugins.push(new webpack.optimize.UglifyJsPlugin({
     sourceMap: true,
     compress: {
       warnings: true
     }
   }));
->>>>>>> 5bb5f46c
   config.devtool = 'source-map';
 }
 
